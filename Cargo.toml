[package]
name = "harvester"
version = "0.1.0"
edition = "2021"

# See more keys and their definitions at https://doc.rust-lang.org/cargo/reference/manifest.html

[dependencies]
anyhow = "1.0.66"
tokio = { version = "1.10.0", features = [
  "fs",
  "macros",
  "rt",
  "rt-multi-thread",
  "signal",
  "test-util",
] }
futures = "0.3.25"
url = "2.3.0"
<<<<<<< HEAD
reqwest = "0.11.13"
serde_json = "1.0.66"
=======
reqwest = "0.11.4"
serde_json = "1.0.89"
>>>>>>> 0564dc64
serde = { version = "1.0.128", features = ["derive"] }
async-trait = "0.1.58"
regex = "1.5.4"
flate2 = "1.0.24"
async-compression = { version = "0.3.14", features = [
  "gzip",
  "bzip2",
  "tokio",
] }
bytes = "1.2.1"
log = "0.4.17"
env_logger = "0.10.0"
clap = { version = "4.0.22", features = ["derive"] }
colored = "2.0.0"
tokio-tar = "0.3.0"<|MERGE_RESOLUTION|>--- conflicted
+++ resolved
@@ -17,13 +17,8 @@
 ] }
 futures = "0.3.25"
 url = "2.3.0"
-<<<<<<< HEAD
 reqwest = "0.11.13"
-serde_json = "1.0.66"
-=======
-reqwest = "0.11.4"
 serde_json = "1.0.89"
->>>>>>> 0564dc64
 serde = { version = "1.0.128", features = ["derive"] }
 async-trait = "0.1.58"
 regex = "1.5.4"
