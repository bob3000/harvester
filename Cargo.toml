--- conflicted
+++ resolved
@@ -16,10 +16,6 @@
 async-trait = "0.1.51"
 flume = "0.10.8"
 regex = "1.5.4"
-<<<<<<< HEAD
-log = "0.4.17"
-env_logger = "0.9.1"
-=======
 flate2 = "1.0.24"
 tokio-tar = { path = "../../rust/tokio-tar" }
 async-compression = { version = "0.3.14", features = [
@@ -28,4 +24,5 @@
   "tokio",
 ] }
 bytes = "1.2.1"
->>>>>>> df81e6d1
+log = "0.4.17"
+env_logger = "0.9.1"